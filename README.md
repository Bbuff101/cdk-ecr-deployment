# cdk-ecr-deployment

[![Release](https://github.com/cdklabs/cdk-ecr-deployment/actions/workflows/release.yml/badge.svg)](https://github.com/cdklabs/cdk-ecr-deployment/actions/workflows/release.yml)
[![npm version](https://img.shields.io/npm/v/cdk-ecr-deployment)](https://www.npmjs.com/package/cdk-ecr-deployment)
[![PyPI](https://img.shields.io/pypi/v/cdk-ecr-deployment)](https://pypi.org/project/cdk-ecr-deployment)
[![npm](https://img.shields.io/npm/dw/cdk-ecr-deployment?label=npm%20downloads)](https://www.npmjs.com/package/cdk-ecr-deployment)
[![PyPI - Downloads](https://img.shields.io/pypi/dw/cdk-ecr-deployment?label=pypi%20downloads)](https://pypi.org/project/cdk-ecr-deployment)

CDK construct to synchronize single docker image between docker registries.

⚠️ Please use ^1.0.0 for cdk version 1.x.x, use ^2.0.0 for cdk version 2.x.x

## Features

<<<<<<< HEAD
- Copy image from ECR/external registry to (another) ECR/external registry
- Copy an archive tarball image from s3 to ECR/external registry

## Environment variables

Enable flags: `true`, `1`. e.g. `export CI=1`

- `CI` indicate if it's CI environment. This flag will enable building lambda from scratch.
- `NO_PREBUILT_LAMBDA` disable using prebuilt lambda.
- `FORCE_PREBUILT_LAMBDA` force using prebuilt lambda.

⚠️ If you want to force using prebuilt lambda in CI environment to reduce build time. Try `export FORCE_PREBUILT_LAMBDA=1`.
=======
- Copy image from ECR/external registry to (another) ECR/external registry.
- Copy an archive tarball image from s3 to ECR/external registry.
- Refer docker registry secret from aws secrets manager.
>>>>>>> 01aa86ae

## Examples

```ts
import { DockerImageAsset } from 'aws-cdk-lib/aws-ecr-assets';
import * as ecrdeploy from 'cdk-ecr-deployment';

const image = new DockerImageAsset(this, 'CDKDockerImage', {
  directory: path.join(__dirname, 'docker'),
});

// Copy from cdk docker image asset to another ECR.
new ecrdeploy.ECRDeployment(this, 'DeployDockerImage1', {
  src: new ecrdeploy.DockerImageName(image.imageUri),
  dest: new ecrdeploy.DockerImageName(`${cdk.Aws.ACCOUNT_ID}.dkr.ecr.us-west-2.amazonaws.com/my-nginx:latest`),
});

// Copy from docker registry to ECR.
new ecrdeploy.ECRDeployment(this, 'DeployDockerImage2', {
  src: new ecrdeploy.DockerImageName('nginx:latest'),
  dest: new ecrdeploy.DockerImageName(`${cdk.Aws.ACCOUNT_ID}.dkr.ecr.us-west-2.amazonaws.com/my-nginx2:latest`),
});

// Copy from private docker registry to ECR.
// The format of secret in aws secrets manager must be plain text! e.g. <username>:<password>
new ecrdeploy.ECRDeployment(this, 'DeployDockerImage3', {
  src: new ecrdeploy.DockerImageName('javacs3/nginx:latest', 'username:password'),
  // src: new ecrdeploy.DockerImageName('javacs3/nginx:latest', 'aws-secrets-manager-secret-name'),
  // src: new ecrdeploy.DockerImageName('javacs3/nginx:latest', 'arn:aws:secretsmanager:us-west-2:000000000000:secret:id'),
  dest: new ecrdeploy.DockerImageName(`${cdk.Aws.ACCOUNT_ID}.dkr.ecr.us-west-2.amazonaws.com/my-nginx3:latest`),
}).addToPrincipalPolicy(new iam.PolicyStatement({
  effect: iam.Effect.ALLOW,
  actions: [
    'secretsmanager:GetSecretValue',
  ],
  resources: ['*'],
}));
```

## Sample: [test/integ.ecr-deployment.ts](./test/integ.ecr-deployment.ts)

```shell
# Run the following command to try the sample.
NO_PREBUILT_LAMBDA=1 npx cdk deploy -a "npx ts-node -P tsconfig.dev.json --prefer-ts-exts test/integ.ecr-deployment.ts"
```

## [API](./API.md)

## Tech Details & Contribution

The core of this project relies on [containers/image](https://github.com/containers/image) which is used by [Skopeo](https://github.com/containers/skopeo).
Please take a look at those projects before contribution.

To support a new docker image source(like docker tarball in s3), you need to implement [image transport interface](https://github.com/containers/image/blob/master/types/types.go). You could take a look at [docker-archive](https://github.com/containers/image/blob/ccb87a8d0f45cf28846e307eb0ec2b9d38a458c2/docker/archive/transport.go) transport for a good start.

To test the `lambda` folder, `make test`.<|MERGE_RESOLUTION|>--- conflicted
+++ resolved
@@ -12,7 +12,6 @@
 
 ## Features
 
-<<<<<<< HEAD
 - Copy image from ECR/external registry to (another) ECR/external registry
 - Copy an archive tarball image from s3 to ECR/external registry
 
@@ -25,11 +24,6 @@
 - `FORCE_PREBUILT_LAMBDA` force using prebuilt lambda.
 
 ⚠️ If you want to force using prebuilt lambda in CI environment to reduce build time. Try `export FORCE_PREBUILT_LAMBDA=1`.
-=======
-- Copy image from ECR/external registry to (another) ECR/external registry.
-- Copy an archive tarball image from s3 to ECR/external registry.
-- Refer docker registry secret from aws secrets manager.
->>>>>>> 01aa86ae
 
 ## Examples
 
